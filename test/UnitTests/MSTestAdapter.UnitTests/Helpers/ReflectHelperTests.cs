﻿// Copyright (c) Microsoft Corporation. All rights reserved.
// Licensed under the MIT license. See LICENSE file in the project root for full license information.

using System.Reflection;

using Microsoft.VisualStudio.TestPlatform.MSTest.TestAdapter;
using Microsoft.VisualStudio.TestPlatform.MSTest.TestAdapter.Helpers;
using Microsoft.VisualStudio.TestPlatform.MSTestAdapter.PlatformServices.Interface;
using Microsoft.VisualStudio.TestPlatform.MSTestAdapter.UnitTests.TestableImplementations;
using Microsoft.VisualStudio.TestTools.UnitTesting;

using Moq;

using TestFramework.ForTestingMSTest;

using UTF = Microsoft.VisualStudio.TestTools.UnitTesting;

namespace Microsoft.VisualStudio.TestPlatform.MSTestAdapter.UnitTests;

public class ReflectHelperTests : TestContainer
{
    private readonly ReflectHelper _reflectHelper;
    private readonly AttributeMockingHelper _attributeMockingHelper;
    private readonly Mock<MethodInfo> _method;
    private readonly TestablePlatformServiceProvider _testablePlatformServiceProvider;

    public ReflectHelperTests()
    {
        _reflectHelper = new();
        _method = new Mock<MethodInfo>();
        _method.Setup(x => x.MemberType).Returns(MemberTypes.Method);

        _testablePlatformServiceProvider = new TestablePlatformServiceProvider();
        _testablePlatformServiceProvider.SetupMockReflectionOperations();
        _attributeMockingHelper = new(_testablePlatformServiceProvider.MockReflectionOperations);

        PlatformServiceProvider.Instance = _testablePlatformServiceProvider;
    }

    protected override void Dispose(bool disposing)
    {
        if (!IsDisposed)
        {
            base.Dispose(disposing);
            PlatformServiceProvider.Instance = null;
        }
    }

    /// <summary>
    /// Testing test category attribute adorned at class level.
    /// </summary>
    public void GetTestCategoryAttributeShouldIncludeTestCategoriesAtClassLevel()
    {
        _attributeMockingHelper.SetCustomAttribute(typeof(UTF.TestCategoryBaseAttribute), [new UTF.TestCategoryAttribute("ClassLevel")], MemberTypes.TypeInfo);

        string[] expected = ["ClassLevel"];
        string[] actual = _reflectHelper.GetTestCategories(_method.Object, typeof(ReflectHelperTests)).ToArray();

        Verify(expected.SequenceEqual(actual));
    }

    /// <summary>
    /// Testing test category attributes adorned at class, assembly and method level are getting collected.
    /// </summary>
    public void GetTestCategoryAttributeShouldIncludeTestCategoriesAtAllLevels()
    {
        _attributeMockingHelper.SetCustomAttribute(typeof(UTF.TestCategoryBaseAttribute), [new UTF.TestCategoryAttribute("AsmLevel1"), new UTF.TestCategoryAttribute("AsmLevel2")], MemberTypes.All);
        _attributeMockingHelper.SetCustomAttribute(typeof(UTF.TestCategoryBaseAttribute), [new UTF.TestCategoryAttribute("AsmLevel3")], MemberTypes.All);
        _attributeMockingHelper.SetCustomAttribute(typeof(UTF.TestCategoryBaseAttribute), [new UTF.TestCategoryAttribute("ClassLevel")], MemberTypes.TypeInfo);
        _attributeMockingHelper.SetCustomAttribute(typeof(UTF.TestCategoryBaseAttribute), [new UTF.TestCategoryAttribute("MethodLevel")], MemberTypes.Method);

        string[] actual = _reflectHelper.GetTestCategories(_method.Object, typeof(ReflectHelperTests)).ToArray();
        string[] expected = ["MethodLevel", "ClassLevel", "AsmLevel1", "AsmLevel2", "AsmLevel3"];

        Verify(expected.SequenceEqual(actual));
    }

    /// <summary>
    /// Testing test category attributes adorned at class, assembly and method level are getting collected.
    /// </summary>
    public void GetTestCategoryAttributeShouldConcatCustomAttributeOfSameType()
    {
        _attributeMockingHelper.SetCustomAttribute(typeof(UTF.TestCategoryBaseAttribute), [new UTF.TestCategoryAttribute("AsmLevel1")], MemberTypes.All);
        _attributeMockingHelper.SetCustomAttribute(typeof(UTF.TestCategoryBaseAttribute), [new UTF.TestCategoryAttribute("AsmLevel2")], MemberTypes.All);
        _attributeMockingHelper.SetCustomAttribute(typeof(UTF.TestCategoryBaseAttribute), [new UTF.TestCategoryAttribute("ClassLevel1")], MemberTypes.TypeInfo);
        _attributeMockingHelper.SetCustomAttribute(typeof(UTF.TestCategoryBaseAttribute), [new UTF.TestCategoryAttribute("ClassLevel2")], MemberTypes.TypeInfo);
        _attributeMockingHelper.SetCustomAttribute(typeof(UTF.TestCategoryBaseAttribute), [new UTF.TestCategoryAttribute("MethodLevel1")], MemberTypes.Method);
        _attributeMockingHelper.SetCustomAttribute(typeof(UTF.TestCategoryBaseAttribute), [new UTF.TestCategoryAttribute("MethodLevel2")], MemberTypes.Method);

        string[] actual = _reflectHelper.GetTestCategories(_method.Object, typeof(ReflectHelperTests)).ToArray();
        string[] expected = ["MethodLevel1", "MethodLevel2", "ClassLevel1", "ClassLevel2", "AsmLevel1", "AsmLevel2"];

        Verify(expected.SequenceEqual(actual));
    }

    /// <summary>
    /// Testing test category attributes adorned at assembly level.
    /// </summary>
    public void GetTestCategoryAttributeShouldIncludeTestCategoriesAtAssemblyLevel()
    {
        _attributeMockingHelper.SetCustomAttribute(typeof(UTF.TestCategoryBaseAttribute), [new UTF.TestCategoryAttribute("AsmLevel")], MemberTypes.All);

        string[] expected = ["AsmLevel"];

        string[] actual = _reflectHelper.GetTestCategories(_method.Object, typeof(ReflectHelperTests)).ToArray();

        Verify(expected.SequenceEqual(actual));
    }

    /// <summary>
    /// Testing multiple test category attribute adorned at class level.
    /// </summary>
    public void GetTestCategoryAttributeShouldIncludeMultipleTestCategoriesAtClassLevel()
    {
        _attributeMockingHelper.SetCustomAttribute(typeof(UTF.TestCategoryBaseAttribute), [new UTF.TestCategoryAttribute("ClassLevel"), new UTF.TestCategoryAttribute("ClassLevel1")], MemberTypes.TypeInfo);

        string[] expected = ["ClassLevel", "ClassLevel1"];
        string[] actual = _reflectHelper.GetTestCategories(_method.Object, typeof(ReflectHelperTests)).ToArray();

        Verify(expected.SequenceEqual(actual));
    }

    /// <summary>
    /// Testing multiple test category attributes adorned at assembly level.
    /// </summary>
    public void GetTestCategoryAttributeShouldIncludeMultipleTestCategoriesAtAssemblyLevel()
    {
        _attributeMockingHelper.SetCustomAttribute(typeof(UTF.TestCategoryBaseAttribute), [new UTF.TestCategoryAttribute("AsmLevel"), new UTF.TestCategoryAttribute("AsmLevel1")], MemberTypes.All);

        string[] expected = ["AsmLevel", "AsmLevel1"];
        string[] actual = _reflectHelper.GetTestCategories(_method.Object, typeof(ReflectHelperTests)).ToArray();
        Verify(expected.SequenceEqual(actual));
    }

    /// <summary>
    /// Testing test category attributes adorned at method level - regression.
    /// </summary>
    public void GetTestCategoryAttributeShouldIncludeTestCategoriesAtMethodLevel()
    {
        _attributeMockingHelper.SetCustomAttribute(typeof(UTF.TestCategoryBaseAttribute), [new UTF.TestCategoryAttribute("MethodLevel")], MemberTypes.Method);

        string[] expected = ["MethodLevel"];
        string[] actual = _reflectHelper.GetTestCategories(_method.Object, typeof(ReflectHelperTests)).ToArray();

        Verify(expected.SequenceEqual(actual));
    }

    public void IsAttributeDefinedShouldReturnTrueIfSpecifiedAttributeIsDefinedOnAMember()
    {
        var rh = new ReflectHelper();
        var mockMemberInfo = new Mock<MemberInfo>();
        var attributes = new Attribute[] { new UTF.TestMethodAttribute() };

        _testablePlatformServiceProvider.MockReflectionOperations.
            Setup(ro => ro.GetCustomAttributes(mockMemberInfo.Object, true)).
            Returns(attributes);

        Verify(rh.IsNonDerivedAttributeDefined<UTF.TestMethodAttribute>(mockMemberInfo.Object, true));
    }

    public void IsAttributeDefinedShouldReturnFalseIfSpecifiedAttributeIsNotDefinedOnAMember()
    {
        var rh = new ReflectHelper();
        var mockMemberInfo = new Mock<MemberInfo>();
        var attributes = new Attribute[] { new UTF.TestClassAttribute() };

        _testablePlatformServiceProvider.MockReflectionOperations.
            Setup(ro => ro.GetCustomAttributes(mockMemberInfo.Object, true)).
            Returns(attributes);

        Verify(!rh.IsNonDerivedAttributeDefined<UTF.TestMethodAttribute>(mockMemberInfo.Object, true));
    }

    public void IsAttributeDefinedShouldReturnFromCache()
    {
        var rh = new ReflectHelper();

        // Not using mocks here because for some reason a dictionary match of the mock is not returning true in the product code.
        MethodInfo memberInfo = typeof(ReflectHelperTests).GetMethod("IsAttributeDefinedShouldReturnFromCache");

        // new Mock<MemberInfo>();
        var attributes = new Attribute[] { new UTF.TestMethodAttribute() };

        _testablePlatformServiceProvider.MockReflectionOperations.
            Setup(ro => ro.GetCustomAttributes(memberInfo, true)).
            Returns(attributes);

        Verify(rh.IsNonDerivedAttributeDefined<UTF.TestMethodAttribute>(memberInfo, true));

        // Validate that reflection APIs are not called again.
        Verify(rh.IsNonDerivedAttributeDefined<UTF.TestMethodAttribute>(memberInfo, true));
        _testablePlatformServiceProvider.MockReflectionOperations.Verify(ro => ro.GetCustomAttributes(memberInfo, true), Times.Once);

        // Also validate that reflection APIs for an individual type is not called since the cache gives us what we need already.
        _testablePlatformServiceProvider.MockReflectionOperations.Verify(ro => ro.GetCustomAttributes(It.IsAny<MemberInfo>(), It.IsAny<Type>(), It.IsAny<bool>()), Times.Never);
    }

    public void HasAttributeDerivedFromShouldReturnTrueIfSpecifiedAttributeIsDefinedOnAMember()
    {
        var rh = new ReflectHelper();
        var mockMemberInfo = new Mock<MemberInfo>();
        var attributes = new Attribute[] { new TestableExtendedTestMethod() };

        _testablePlatformServiceProvider.MockReflectionOperations.
            Setup(ro => ro.GetCustomAttributes(mockMemberInfo.Object, true)).
            Returns(attributes);

        Verify(rh.IsDerivedAttributeDefined<UTF.TestMethodAttribute>(mockMemberInfo.Object, true));
    }

    public void HasAttributeDerivedFromShouldReturnFalseIfSpecifiedAttributeIsNotDefinedOnAMember()
    {
        var rh = new ReflectHelper();
        var mockMemberInfo = new Mock<MemberInfo>();
        var attributes = new Attribute[] { new TestableExtendedTestMethod() };

        _testablePlatformServiceProvider.MockReflectionOperations.
            Setup(ro => ro.GetCustomAttributes(mockMemberInfo.Object, true)).
            Returns(attributes);

        Verify(!rh.IsNonDerivedAttributeDefined<UTF.TestClassAttribute>(mockMemberInfo.Object, true));
    }

    public void HasAttributeDerivedFromShouldReturnFromCache()
    {
        var rh = new ReflectHelper();

        // Not using mocks here because for some reason a dictionary match of the mock is not returning true in the product code.
        MethodInfo memberInfo = typeof(ReflectHelperTests).GetMethod("HasAttributeDerivedFromShouldReturnFromCache");

        // new Mock<MemberInfo>();
        var attributes = new Attribute[] { new TestableExtendedTestMethod() };

        _testablePlatformServiceProvider.MockReflectionOperations.
            Setup(ro => ro.GetCustomAttributes(memberInfo, true)).
            Returns(attributes);

        Verify(rh.IsDerivedAttributeDefined<UTF.TestMethodAttribute>(memberInfo, true));

        // Validate that reflection APIs are not called again.
        Verify(rh.IsDerivedAttributeDefined<UTF.TestMethodAttribute>(memberInfo, true));
        _testablePlatformServiceProvider.MockReflectionOperations.Verify(ro => ro.GetCustomAttributes(memberInfo, true), Times.Once);

        // Also validate that reflection APIs for an individual type is not called since the cache gives us what we need already.
        _testablePlatformServiceProvider.MockReflectionOperations.Verify(ro => ro.GetCustomAttributes(It.IsAny<MemberInfo>(), It.IsAny<Type>(), It.IsAny<bool>()), Times.Never);
    }

    public void HasAttributeDerivedFromShouldReturnFalseQueryingProvidedAttributesExistenceIfGettingAllAttributesFail()
    {
        var rh = new ReflectHelper();
        var mockMemberInfo = new Mock<MemberInfo>();
        var attributes = new Attribute[] { new TestableExtendedTestMethod() };

        _testablePlatformServiceProvider.MockReflectionOperations.
            Setup(ro => ro.GetCustomAttributes(mockMemberInfo.Object, true)).
            Returns((object[])null);

        _testablePlatformServiceProvider.MockReflectionOperations.
            Setup(ro => ro.GetCustomAttributes(mockMemberInfo.Object, typeof(UTF.TestMethodAttribute), true)).
            Returns(attributes);

        Verify(!rh.IsNonDerivedAttributeDefined<UTF.TestMethodAttribute>(mockMemberInfo.Object, true));
    }

    public void GettingAttributesShouldNotReturnInheritedAttributesWhenAskingForNonInheritedAttributes()
    {
        // This test checks that we get non-inherited attributes when asking for the same type.
        // Reflect helper is internally caching the attributes so we don't ask Reflection for them over and over,
        // and in the past there was a bug that stored the first ask for the attributes in the cache, not differentiating
        // if you asked for inherited, or non-inherited attributes. So if that bug is again put in place you would get 2 attributes
        // in both answers.
        var rh = new ReflectHelper();
        var mockMemberInfo = new Mock<MemberInfo>();
        var attributes = new Attribute[] { new TestableExtendedTestMethod() };

        _testablePlatformServiceProvider.MockReflectionOperations.
            Setup(ro => ro.GetCustomAttributes(It.IsAny<Type>(), /* inherit */ true)).
            Returns([new TestClassAttribute(), new TestClassAttribute()]);

        _testablePlatformServiceProvider.MockReflectionOperations.
            Setup(ro => ro.GetCustomAttributes(It.IsAny<Type>(), /* inherit */ false)).
            Returns([new TestClassAttribute()]);

        var inheritedAttributes = rh.GetDerivedAttributes<TestClassAttribute>(typeof(object), inherit: true).ToArray();
        var nonInheritedAttributes = rh.GetDerivedAttributes<TestClassAttribute>(typeof(object), inherit: false).ToArray();

        Verify(inheritedAttributes.Length == 2);
        Verify(nonInheritedAttributes.Length == 1);
    }

    internal class AttributeMockingHelper
    {
        public AttributeMockingHelper(Mock<IReflectionOperations2> mockReflectionOperations)
        {
            _mockReflectionOperations = mockReflectionOperations;
        }

        /// <summary>
        /// A collection to hold mock custom attributes.
        /// MemberTypes.All for assembly level
        /// MemberTypes.TypeInfo for class level
        /// MemberTypes.Method for method level.
        /// </summary>
<<<<<<< HEAD
        private readonly List<(Type Type, Attribute Attribute, MemberTypes MemberType)> _data = new();
        private readonly Mock<IReflectionOperations2> _mockReflectionOperations;
=======
        private readonly List<(Type Type, Attribute Attribute, MemberTypes MemberType)> _data = [];
        private readonly Mock<IReflectionOperations> _mockReflectionOperations;
>>>>>>> 7d89150b

        public void SetCustomAttribute(Type type, Attribute[] values, MemberTypes memberTypes)
        {
            foreach (Attribute attribute in values)
            {
                _data.Add((type, attribute, memberTypes));
            }

            _mockReflectionOperations.Setup(r => r.GetCustomAttributes(It.IsAny<MemberInfo>(), It.IsAny<bool>()))
                .Returns<ICustomAttributeProvider, bool>(GetCustomAttributesNotCached);
            _mockReflectionOperations.Setup(r => r.GetCustomAttributes(It.IsAny<Assembly>(), It.IsAny<Type>()))
                .Returns<ICustomAttributeProvider, Type>((assembly, _) => GetCustomAttributesNotCached(assembly, false));
        }

        public object[] GetCustomAttributesNotCached(ICustomAttributeProvider attributeProvider, bool inherit)
        {
            var foundAttributes = new List<Attribute>();
            foreach ((Type Type, Attribute Attribute, MemberTypes MemberType) attributeData in _data)
            {
                if (attributeProvider is MethodInfo && (attributeData.MemberType == MemberTypes.Method))
                {
                    foundAttributes.Add(attributeData.Attribute);
                }
                else if (attributeProvider is TypeInfo && (attributeData.MemberType == MemberTypes.TypeInfo))
                {
                    foundAttributes.Add(attributeData.Attribute);
                }
                else if (attributeProvider is Assembly && attributeData.MemberType == MemberTypes.All)
                {
                    foundAttributes.Add(attributeData.Attribute);
                }
            }

            return foundAttributes.ToArray();
        }
    }
}

#region Dummy Implementations

public class TestableExtendedTestMethod : UTF.TestMethodAttribute;

#endregion<|MERGE_RESOLUTION|>--- conflicted
+++ resolved
@@ -301,13 +301,8 @@
         /// MemberTypes.TypeInfo for class level
         /// MemberTypes.Method for method level.
         /// </summary>
-<<<<<<< HEAD
         private readonly List<(Type Type, Attribute Attribute, MemberTypes MemberType)> _data = new();
         private readonly Mock<IReflectionOperations2> _mockReflectionOperations;
-=======
-        private readonly List<(Type Type, Attribute Attribute, MemberTypes MemberType)> _data = [];
-        private readonly Mock<IReflectionOperations> _mockReflectionOperations;
->>>>>>> 7d89150b
 
         public void SetCustomAttribute(Type type, Attribute[] values, MemberTypes memberTypes)
         {
