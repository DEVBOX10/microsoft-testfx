--- conflicted
+++ resolved
@@ -34,9 +34,6 @@
     public const string UseAsyncSuffixTestFixtureMethodSuppressorRuleId = "MSTEST0028";
     public const string PublicMethodShouldBeTestMethodRuleId = "MSTEST0029";
     public const string TypeContainingTestMethodShouldBeATestClassRuleId = "MSTEST0030";
-<<<<<<< HEAD
     public const string UseNullableForIsNullAndIsNotNullAssertionsAnalyzerRuleId = "MSTEST0032";
-=======
     public const string DoNotUseSystemDescriptionAttributeRuleId = "MSTEST0031";
->>>>>>> 7d89150b
 }